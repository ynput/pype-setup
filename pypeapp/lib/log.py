import logging
import os
import datetime
import time

from logging.handlers import TimedRotatingFileHandler
from .Terminal import Terminal


try:
    unicode
    _unicode = True
except NameError:
    _unicode = False


PYPE_DEBUG = int(os.getenv("PYPE_DEBUG", "0"))


class PypeStreamHandler(logging.StreamHandler):
    """ StreamHandler class designed to handle utf errors in python 2.x hosts.

    """

    def __init__(self, stream=None):
        super(PypeStreamHandler, self).__init__(stream)
        self.enabled = True

    def enable(self):
        """ Enable StreamHandler

            Used to silence output
        """
        self.enabled = True
        pass

    def disable(self):
        """ Disable StreamHandler

            Make StreamHandler output again
        """
        self.enabled = False

    def emit(self, record):
        if not self.enable:
            return
        try:
            msg = self.format(record)
            stream = self.stream
            fs = "%s\n"
            if not _unicode:  # if no unicode support...
                stream.write(fs % msg)
            else:
                try:
                    if (isinstance(msg, unicode) and  # noqa: F821
                            getattr(stream, 'encoding', None)):
                        ufs = u'%s\n'
                        try:
                            stream.write(ufs % msg)
                        except UnicodeEncodeError:
                            stream.write((ufs % msg).encode(stream.encoding))
                    else:
                        if (getattr(stream, 'encoding', 'utf-8')):
                            ufs = u'%s\n'
                            stream.write(ufs % unicode(msg))  # noqa: F821
                        else:
                            stream.write(fs % msg)
                except UnicodeError:
                    stream.write(fs % msg.encode("UTF-8"))
            self.flush()
        except (KeyboardInterrupt, SystemExit):
            raise
        except Exception:
            self.handleError(record)


class PypeFormatter(logging.Formatter):

    DFT = '%(levelname)s >>> { %(name)s }: [ %(message)s ] '
    default_formatter = logging.Formatter(DFT)

    def __init__(self, formats):
<<<<<<< HEAD
        super(PypeFormatter, self).__init__(formats)
=======
        super(PypeFormatter, self).__init__()
>>>>>>> 4c066c5a
        self.formatters = {}
        for loglevel in formats:
            self.formatters[loglevel] = logging.Formatter(formats[loglevel])

    def format(self, record):
        formatter = self.formatters.get(record.levelno, self.default_formatter)
        return formatter.format(record)


class PypeLogger:

    PYPE_DEBUG = 0

    DFT = '%(levelname)s >>> { %(name)s }: [ %(message)s ] '
    DBG = "  - { %(name)s }: [ %(message)s ] "
    INF = ">>> [ %(message)s ] "
    WRN = "*** WRN: >>> { %(name)s }: [ %(message)s ] "
    ERR = "--- ERR: %(asctime)s >>> { %(name)s }: [ %(message)s ] "
    CRI = "!!! CRI: %(asctime)s >>> { %(name)s }: [ %(message)s ] "

    terminal = Terminal()

    FORMAT_TERMINAL = {
        logging.INFO: terminal.log(INF),
        logging.DEBUG: terminal.log(DBG),
        logging.WARNING: terminal.log(WRN),
        logging.ERROR: terminal.log(ERR),
        logging.CRITICAL: terminal.log(CRI),
    }

    FORMAT_FILE = {
        logging.INFO: INF,
        logging.DEBUG: DBG,
        logging.WARNING: WRN,
        logging.ERROR: ERR,
        logging.CRITICAL: CRI,
    }

    def __init__(self):
        self.PYPE_DEBUG = int(os.environ.get("PYPE_DEBUG", "0"))

    @staticmethod
    def get_file_path(host='pype'):

        ts = time.time()
        log_name = datetime.datetime.fromtimestamp(ts).strftime(
            '%Y-%m-%d'  # '%Y-%m-%d_%H-%M-%S'
        )

        logger_file_root = os.path.join(
            os.path.expanduser("~"),
            ".pype-setup"
        )

        logger_file_path = os.path.join(
            logger_file_root,
            "{}-{}.{}".format(host, log_name, 'log')
        )

        if not os.path.exists(logger_file_root):
            os.mkdir(logger_file_root)

        return logger_file_path

    def _get_file_handler(self, host):
        logger_file_path = PypeLogger.get_file_path(host)

        formatter = PypeFormatter(self.FORMAT_FILE)

        file_handler = TimedRotatingFileHandler(
            logger_file_path,
            when='midnight'
        )
        file_handler.set_name("PypeFileHandler")
        file_handler.setFormatter(formatter)
        return file_handler

    def _get_console_handler(self):

        formatter = PypeFormatter(self.FORMAT_TERMINAL)
        console_handler = PypeStreamHandler()

        console_handler.set_name("PypeStreamHandler")
        console_handler.setFormatter(formatter)
        return console_handler

    def get_logger(self, name=None, host=None):
        host_name = host or 'pype'
        logger = logging.getLogger(name or '__main__')

        if self.PYPE_DEBUG > 1:
            logger.setLevel(logging.DEBUG)
        else:
            logger.setLevel(logging.INFO)

        logger.addHandler(self._get_file_handler(host_name))
        logger.addHandler(self._get_console_handler())

        return logger<|MERGE_RESOLUTION|>--- conflicted
+++ resolved
@@ -80,11 +80,7 @@
     default_formatter = logging.Formatter(DFT)
 
     def __init__(self, formats):
-<<<<<<< HEAD
-        super(PypeFormatter, self).__init__(formats)
-=======
         super(PypeFormatter, self).__init__()
->>>>>>> 4c066c5a
         self.formatters = {}
         for loglevel in formats:
             self.formatters[loglevel] = logging.Formatter(formats[loglevel])
